--- conflicted
+++ resolved
@@ -22,7 +22,7 @@
 
 `node-0` will be the bootstrap nodemake node-0/upthat all subsequent nodes connect to, so create that first. You can run `make node-0` to establish its directory and see the values `docker-compose` will use, or just run `make node-0/up` to bring up the node in docker straight away.
 
-```console
+```sh
 $ make node-0/up
 ...
 Creating execution-engine-0 ... done
@@ -31,7 +31,7 @@
 
 We can check that everything is fine with:
 
-```bash
+```sh
 $ docker logs node-0
 ```
 
@@ -39,7 +39,7 @@
 
 Now we will bring up a second node:
 
-```bash
+```sh
 $ make node-1/up
 ...
 Creating execution-engine-1 ... done
@@ -50,7 +50,7 @@
 
 New we bring up a third node:
 
-```bash
+```sh
 $ make node-2/up
 ...
 Creating execution-engine-2 ... done
@@ -64,11 +64,7 @@
 Assuming that you cloned and compiled the [contract-examples](https://github.com/CasperLabs/contract-examples) you can deploy them by running the following:
 
 ```sh
-<<<<<<< HEAD
 $ ./client.sh node-0 deploy $PWD/../../contract-examples/hello-name/define/target/wasm32-unknown-unknown/release\
-=======
-./client.sh node-0 deploy $PWD/../../contract-examples/hello-name/define/target/wasm32-unknown-unknown/release\
->>>>>>> 314efc05
      --from 00000000000000000000 \
      --gas-limit 100000000 --gas-price 1 \
      --session /data/helloname.wasm \
@@ -133,7 +129,7 @@
 
 You can tear everything down by running `make clean`, or destroy individual nodes with `make node-1/down` for example.
 
-```basic
+```sh
 $ make node-1/down
 ...
 Stopping node-1             ... done
@@ -142,7 +138,7 @@
 Removing execution-engine-1 ... done
 ```
 
-```bash
+```sh
 $ make clean
 docker-compose -p casperlabs down
 Stopping prometheus ... done
