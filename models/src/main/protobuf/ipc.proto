syntax = "proto3";

package io.casperlabs.ipc;

message Deploy {
    bytes address = 1; // length 20 bytes
    int64 timestamp = 2;
    bytes session_code = 3;
    bytes payment_code = 4;
    int64 gas_limit = 5;
    int64 gas_price = 6;
    int64 nonce = 7;
}

message ExecRequest {
    bytes parent_state_hash = 1;
    repeated Deploy deploys = 2;
}

message ExecResponse {
    oneof result {
        ExecResult success = 1;
        RootNotFound missing_parent = 2;
    }
}

message ExecResult {
    repeated DeployResult deploy_results = 2;
}

message RootNotFound {
    bytes hash = 1;
}

message CommitRequest {
    bytes prestate_hash = 1;
    repeated TransformEntry effects = 2;
}

message CommitResult {
  bytes poststate_hash = 1;
}

message CommitResponse {
    oneof result {
        CommitResult success = 1;
        RootNotFound missing_prestate = 2;
        PostEffectsError failed_transform = 3;
    }
}

// Describes operation that are allowed to do on a value under a key.
message Op {
    oneof op_instance {
        ReadOp read = 1;
        WriteOp write = 2;
        AddOp add = 3;
        NoOp noop = 4;
    }
}
message ReadOp {}
message WriteOp {}
message AddOp {}
message NoOp {}
 
message Key {
    oneof key_instance {
        KeyAddress account = 1; // hash of the key of the account, length 20 bytes
        KeyHash hash = 2; // hash of the key of the contract, length 32 bytes
        KeyURef uref = 3; // length 32 bytes TODO: more bytes?
    }
}
message KeyAddress {
    bytes account = 1;
}
message KeyHash {
    bytes key = 1;
}
message KeyURef {
    bytes uref = 1;
}

// oneof cannot contain `repeated` label
message IntList {
    repeated int32 list = 1;
}
message StringList {
    repeated string list = 1;
}
message NamedKey {
    string name = 1;
    Key key = 2;
}

// Things to store under the key in the global state.
message Value {
    oneof value_instance {
        int32 integer = 1;
        bytes byte_arr = 2;
        IntList int_list = 3;
        string string_val = 4;
        Account account = 5;
        Contract contract = 6;
        StringList string_list = 7;
        NamedKey named_key = 8;
    }
}
 
message Account {
    bytes pub_key = 1; // Should have 32 elements
    int64 nonce = 2;
    repeated NamedKey known_urefs = 3;
}
message Contract {
    bytes body = 1;
    repeated NamedKey known_urefs = 2;
}
 
 
// Final transformation to the value under the key.
// It's the outcome of applying all `op`s
message Transform {
    oneof transform_instance {
        TransformIdentity identity = 1;
        TransformAddInt32 add_i32 = 2;
        TransformWrite write = 3;
        TransformAddKeys add_keys = 4;
        TransformFailure failure = 5;
    }
}
 
message TransformIdentity {}
message TransformAddInt32 {
    int32 value = 1;
}
message TransformAddKeys {
    repeated NamedKey value = 1;
}
message TransformWrite {
    Value value = 1;
}
message TransformFailure {
    StorageError error = 1;
}
 
//Errors which may occur while interacting with global state
message StorageError {
    oneof error_instance {
        Key key_not_found = 1;
        StorageTypeMismatch type_mismatch = 2;
        BytesReprError bytes_repr = 3;
        RkvError rkv = 4;
    }
}
message StorageTypeMismatch {
    string expected = 1;
    string found = 2;
}
message BytesReprError {
    oneof error_instance {
        EarlyEndOfStream early_end = 1;
        FormattingError formatting = 2;
        LeftOverBytes left_over = 3;
    }
}
message EarlyEndOfStream {}
message FormattingError {}
message LeftOverBytes {}
message RkvError {
    string error_msg = 1;
}

// Models key value pair of (key, op) entry.
// Required b/c protobuff doesn't support maps natively
message OpEntry {
    Key key = 1;
    Op operation = 2;
}
 
message TransformEntry {
    Key key = 1;
    Transform transform = 2;
}
 
// Returned by ExecutionEngine to consensus layer.
// (Map[Key, Op], Map[Key, Transform]) pair, describes how the deploy modifies the global state.
// op_map and transform_map should be of equal lengths
message ExecutionEffect {
    repeated OpEntry op_map = 1;
    repeated TransformEntry transform_map = 2;
    int32 cost = 3;
}
 
//TODO: be more specific about errors
message DeployError {
    oneof deploy_errors {
        OutOfGasError gasErr = 1;
        WasmError wasmErr = 2;
        InvalidSignature signatureError = 3;
    }
}
message OutOfGasError {}
message InvalidSignature {}
message WasmError {
    string message = 1;
}
 
message DeployResult {
    oneof result {
        ExecutionEffect effects = 1;
        DeployError error = 2;
    }
}

//TODO: be more specific about errors
message PostEffectsError {
    string message = 1;
}

<<<<<<< HEAD
//TODO: delete this message definition when no longer used 
message PostEffectsResult {
    oneof result {
        Done success = 1;
        PostEffectsError error = 2;
    }
}
 
message QueryRequest {
    bytes state_hash = 1;
    Key base_key = 2;
    repeated string path = 3;
}

message QueryResponse {
    oneof result {
        Value success = 1;
        //TODO: ADT for errors
        string failure = 2;
    }
}

// Definition of the service.
// ExecutionEngine implements server part while Consensus implements client part.
service ExecutionEngineService {
    //TODO: delete these method definitions when no longer used 
    rpc SendDeploy (Deploy) returns (DeployResult) {}
    rpc ExecuteEffects (CommutativeEffects) returns (PostEffectsResult) {}

    rpc query (QueryRequest) returns (QueryResponse) {}
=======
// Definition of the service.
// ExecutionEngine implements server part while Consensus implements client part.
service ExecutionEngineService {
>>>>>>> 85e3844c
    rpc exec (ExecRequest) returns (ExecResponse) {}
    rpc commit (CommitRequest) returns (CommitResponse) {}
}<|MERGE_RESOLUTION|>--- conflicted
+++ resolved
@@ -217,15 +217,6 @@
     string message = 1;
 }
 
-<<<<<<< HEAD
-//TODO: delete this message definition when no longer used 
-message PostEffectsResult {
-    oneof result {
-        Done success = 1;
-        PostEffectsError error = 2;
-    }
-}
- 
 message QueryRequest {
     bytes state_hash = 1;
     Key base_key = 2;
@@ -243,16 +234,7 @@
 // Definition of the service.
 // ExecutionEngine implements server part while Consensus implements client part.
 service ExecutionEngineService {
-    //TODO: delete these method definitions when no longer used 
-    rpc SendDeploy (Deploy) returns (DeployResult) {}
-    rpc ExecuteEffects (CommutativeEffects) returns (PostEffectsResult) {}
-
-    rpc query (QueryRequest) returns (QueryResponse) {}
-=======
-// Definition of the service.
-// ExecutionEngine implements server part while Consensus implements client part.
-service ExecutionEngineService {
->>>>>>> 85e3844c
     rpc exec (ExecRequest) returns (ExecResponse) {}
     rpc commit (CommitRequest) returns (CommitResponse) {}
+    rpc query (QueryRequest) returns (QueryResponse) {}
 }